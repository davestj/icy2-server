# File: Makefile.am  
# Path: /var/www/mcaster1.com/DNAS/icy2-server/Makefile.am
# Author: davestj@gmail.com (David St. John)
# Created: 2025-07-16  
# Purpose: I created this enhanced Makefile.am that includes comprehensive cleanup
#          targets to reset the autotools build system completely. This gives users
#          multiple levels of cleaning from basic to complete project reset.
# 
# Reason: I need robust cleanup mechanisms that can handle different scenarios:
#         normal cleaning, configuration reset, and complete autotools reset.
#         This prevents build system corruption and provides reliable recovery.
#
# Changelog:
# 2025-07-16 - Added comprehensive cleanup targets for autotools reset
# 2025-07-16 - Implemented multiple levels of cleaning (clean, distclean, reset)
# 2025-07-16 - Added safety checks and informative output for cleanup operations
# 2025-07-16 - Integrated with standard autotools cleaning conventions
# 2025-07-16 - Added bootstrap reset functionality for complete project restart
#
# Next Dev Feature: I plan to add automated backup before major cleanups
# Git Commit: feat: implement comprehensive build system cleanup and reset targets
#
# TODO: Add backup functionality, Windows-specific cleanup, dependency checking

# I'm defining only the subdirectories that actually exist and have Makefile.am files
SUBDIRS = src

# I'm including files that actually exist in the distribution
EXTRA_DIST = \
    README.md \
    LICENSE.md \
    bootstrap.sh \
    autogen.sh \
    config/mcaster1.yaml \
    scripts/configure_yaml.sh

# I'm defining custom cleaning targets with different levels of thoroughness
# These targets provide users with multiple options for resetting their build environment

# Comprehensive autotools reset target - removes everything autotools generated
# This is the most thorough cleanup available
.PHONY: bootstrap-clean reset-autotools clean-all maintainer-clean-local

bootstrap-clean: maintainer-clean-local
	@echo "I'm performing comprehensive autotools reset..."
	@echo "This will remove all generated autotools files and reset to pristine state."
	@echo "Removing autotools cache..."
	-rm -rf autom4te.cache
	@echo "Removing generated template files..."
	-rm -f Makefile.in src/Makefile.in config/Makefile.in include/Makefile.in
	-rm -f config.h.in
	@echo "Removing configure script..."
	-rm -f configure
	@echo "Removing generated makefiles..."
	-rm -f Makefile src/Makefile config/Makefile include/Makefile
	@echo "Removing autotools helper files..."
	-rm -f compile config.guess config.sub depcomp install-sh missing ltmain.sh
	-rm -f libtool config.lt config.status config.log
	@echo "Cleaning macro directory..."
	-find m4 -name "*.m4" -not -name "README.md" -delete 2>/dev/null || true
	@echo "Removing compiled artifacts..."
	-find . -name "*.o" -delete 2>/dev/null || true
	-find . -name "*.lo" -delete 2>/dev/null || true
	-find . -name "*.la" -delete 2>/dev/null || true
	-find . -name "*.a" -delete 2>/dev/null || true
	-find . -name ".libs" -type d -exec rm -rf {} + 2>/dev/null || true
	-find . -name ".deps" -type d -exec rm -rf {} + 2>/dev/null || true
	@echo "Bootstrap cleanup complete. Project is now in pristine state."
	@echo "Run './autogen.sh' to regenerate the build system."

# I'm creating an alias for the bootstrap-clean target
reset-autotools: bootstrap-clean

# I'm creating a complete clean target that includes everything
clean-all: bootstrap-clean
	@echo "Complete project cleanup finished."

# Enhanced maintainer-clean target - integrates with autotools standard cleaning hierarchy
maintainer-clean-local:
	@echo "I'm performing maintainer-level cleanup..."
	@echo "Removing backup files that editors might create..."
	-find . -name "*~" -delete 2>/dev/null || true
	-find . -name "*.bak" -delete 2>/dev/null || true
	-find . -name ".#*" -delete 2>/dev/null || true
	@echo "Removing temporary files that might accumulate..."
	-find . -name "core" -delete 2>/dev/null || true
	-find . -name "core.*" -delete 2>/dev/null || true
	@echo "Maintainer cleanup complete."

# Enhanced distclean target - removes configuration files but keeps autotools infrastructure
distclean-local:
	@echo "I'm performing distribution cleanup..."
	@echo "Removing local configuration that shouldn't be in distributions..."
	-rm -f config.cache
	-rm -f config.h config.status config.log
	@echo "Removing local build directories..."
	-rm -rf .libs
	@echo "Distribution cleanup complete."

# Enhanced clean target - removes compiled files but keeps configuration  
clean-local:
	@echo "I'm performing standard cleanup..."
	@echo "Removing temporary build artifacts in the top level..."
	-rm -f *.tmp *.temp
	@echo "Removing test artifacts that might be left behind..."
	-rm -f test-*.log test-*.tmp
	@echo "Standard cleanup complete."

# I'm adding library building support (referenced by configure.ac output)
lib: all
	@echo "I'm building the static library..."
	cd src && $(MAKE) libicy2-server.a

# I'm adding library installation support  
install-lib: lib
	@echo "I'm installing the library and headers..."
	$(INSTALL) -d $(DESTDIR)$(libdir)
	$(INSTALL) -d $(DESTDIR)$(includedir)
	$(INSTALL) -m 644 src/libicy2-server.a $(DESTDIR)$(libdir)/
	$(INSTALL) -m 644 include/icy2_server.h $(DESTDIR)$(includedir)/

# I'm adding SSL certificate generation
generate-ssl:
	@echo "I'm generating SSL certificates..."
	./bootstrap.sh ssl-only

# I'm adding configuration testing
test-config:
	@echo "I'm testing the configuration..."
	./src/icy2-server --test-mode

# I'm adding a configuration helper target
config:
	bash scripts/configure_yaml.sh

# Development setup target that includes cleanup and regeneration
dev-reset: bootstrap-clean
	@echo "I'm performing complete development environment reset..."
	@echo "Regenerating autotools build system..."
	./autogen.sh
	@echo "Configuring with development options..."
<<<<<<< HEAD
        ./configure --enable-debug --enable-ssl --enable-php-fpm
=======
    ./configure --enable-debug --enable-ssl --enable-php-fpm
>>>>>>> cd00de0a
	@echo "Development environment reset complete."

# I'm adding a help target that explains all the cleaning options
clean-help:
	@echo "ICY2-SERVER Cleanup Options:"
	@echo "============================"
	@echo ""
	@echo "Standard Autotools Targets:"
	@echo "  make clean            - Remove compiled files, keep configuration"
	@echo "  make distclean        - Remove compiled files and configuration"
	@echo "  make maintainer-clean - Remove all generated files"
	@echo ""
	@echo "Custom Reset Targets:"
	@echo "  make bootstrap-clean  - Complete autotools reset (most thorough)"
	@echo "  make reset-autotools  - Alias for bootstrap-clean"
	@echo "  make clean-all        - Complete project cleanup"
	@echo "  make dev-reset        - Clean, regenerate, and configure for development"
	@echo ""
	@echo "Other Targets:"
	@echo "  make lib              - Build static library"
	@echo "  make install-lib      - Install library and headers"
	@echo "  make generate-ssl     - Generate SSL certificates"
	@echo "  make test-config      - Test server configuration"
	@echo "  make clean-help       - Show this help message"
	@echo ""
	@echo "Usage Examples:"
	@echo "  make bootstrap-clean && ./autogen.sh  # Complete reset and regenerate"
	@echo "  make dev-reset                        # Reset and configure for development"
	@echo "  make clean && make                    # Quick rebuild"

.PHONY: lib install-lib generate-ssl test-config dev-reset clean-help config<|MERGE_RESOLUTION|>--- conflicted
+++ resolved
@@ -139,11 +139,8 @@
 	@echo "Regenerating autotools build system..."
 	./autogen.sh
 	@echo "Configuring with development options..."
-<<<<<<< HEAD
+
         ./configure --enable-debug --enable-ssl --enable-php-fpm
-=======
-    ./configure --enable-debug --enable-ssl --enable-php-fpm
->>>>>>> cd00de0a
 	@echo "Development environment reset complete."
 
 # I'm adding a help target that explains all the cleaning options
